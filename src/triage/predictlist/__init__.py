--- conflicted
+++ resolved
@@ -79,17 +79,12 @@
     experiment_config = experiment_config_from_model_id(db_engine, model_id)
  
     # 2. Generate cohort
-<<<<<<< HEAD
-    cohort_table_name = f"triage_production.cohort_{experiment_config.get('cohort_config', {}).get('name', 'default')}"
-
-=======
     if experiment_config.get('cohort_config') is None:
         # If a separate cohort_config is not defined in the config
         logger.info('Experiment config does not contain a cohort config. Using the label query')
         experiment_config['cohort_config'] = cohort_config_from_label_config(experiment_config['label_config'])
 
     cohort_table_name = f"triage_production.cohort_{experiment_config['cohort_config']['name']}"
->>>>>>> 2f52eef1
     cohort_table_generator = EntityDateTableGenerator(
         db_engine=db_engine,
         query=experiment_config.get('cohort_config', {}).get('query'),
