import copy
import datetime
import importlib

import verboselogs, logging
logger = verboselogs.VerboseLogger(__name__)

import random
import sys
from contextlib import contextmanager

import numpy as np
import pandas as pd

from sklearn.model_selection import ParameterGrid
from sklearn.utils import parallel_backend
from sqlalchemy.orm import sessionmaker

from triage.util.random import generate_python_random_seed
from triage.component.results_schema import Model, FeatureImportance
from triage.component.catwalk.exceptions import BaselineFeatureNotInMatrix
from triage.tracking import built_model, skipped_model, errored_model

from .model_grouping import ModelGrouper
from .feature_importances import get_feature_importances
from .utils import (
    filename_friendly_hash,
    retrieve_model_id_from_hash,
    db_retry,
    save_db_objects,
    retrieve_existing_model_random_seeds,
    retrieve_experiment_seed_from_run_id,
)

NO_FEATURE_IMPORTANCE = (
    "Algorithm does not support a standard way" + " to calculate feature importance."
)


def flatten_grid_config(grid_config):
    """Flattens a model/parameter grid configuration into individually
    trainable model/parameter pairs

    Yields: (tuple) classpath and parameters
    """
    for class_path, parameter_config in grid_config.items():
        for parameters in ParameterGrid(parameter_config):
            yield class_path, parameters


class ModelTrainer:
    """Trains a series of classifiers using the same training set
    Args:
        project_path (string) path to project folder,
            under which to cache model pickles
        experiment_hash (string) foreign key to the triage_metadata.experiments table
        model_storage_engine (catwalk.storage.ModelStorageEngine)
        db_engine (sqlalchemy.engine)
        replace (bool) whether or not to replace existing versions of models
    """

    def __init__(
        self,
        experiment_hash,
        model_storage_engine,
        db_engine,
        model_grouper=None,
        replace=True,
        run_id=None,
    ):
        self.experiment_hash = experiment_hash
        self.model_storage_engine = model_storage_engine
        self.model_grouper = model_grouper or ModelGrouper()
        self.db_engine = db_engine
        self.replace = replace
        self.run_id = run_id
        self.experiment_random_seed = retrieve_experiment_seed_from_run_id(self.db_engine, self.run_id)

    @property
    def sessionmaker(self):
        return sessionmaker(bind=self.db_engine)

    def unique_parameters(self, parameters):
        return {key: parameters[key] for key in parameters.keys() if key != "n_jobs"}

    def _model_hash(self, matrix_metadata, class_path, parameters, random_seed):
        """Generates a unique identifier for a trained model
        based on attributes of the model that together define
        equivalence; in other words, if we train a second model with these
        same attributes there would be no reason to keep the old one)

        Args:
        matrix_metadata (dict): metadata associated with training matrix for this model
        class_path (string): a full class path for the classifier
        parameters (dict): all hyperparameters to be passed to the classifier
        random_seed (int) an integer suitable for seeding the random generator before training

        Returns: (string) a unique identifier
        """

        unique = {
            "className": class_path,
            "parameters": self.unique_parameters(parameters),
            "training_metadata": matrix_metadata,
            "random_seed": random_seed,
        }
        logger.spam(f"Creating model hash from unique data {unique}")
        return filename_friendly_hash(unique)
    

    def _train(self, matrix_store, class_path, parameters, random_seed):
        """Fit a model to a training set. Works on any modeling class that
        is available in this package's environment and implements .fit

        Args:
            class_path (string) A full classpath to the model class
            parameters (dict) hyperparameters to give to the model constructor
            random_seed (int) The random seed to use on the model training

        Returns:
            tuple of (fitted model, list of column names without label)
        """
        module_name, class_name = class_path.rsplit(".", 1)
        module = importlib.import_module(module_name)
        cls = getattr(module, class_name)
        instance = cls(random_state=random_seed, **parameters)
<<<<<<< HEAD
        logging.debug(f"Before fitting the model, model instance {instance}")
=======
        logging.debug("Before fitting the model, model instance {instance}")
>>>>>>> a165d027

        # using a threading backend because the default loky backend doesn't
        # allow for nested parallelization (e.g., multiprocessing at triage level)
        with parallel_backend('threading'):
            fitted = instance.fit(matrix_store.design_matrix, matrix_store.labels)

        return fitted

    @db_retry
    def _save_feature_importances(self, model_id, feature_importances, feature_names):
        """Saves feature importances to the database.

        Deletes any existing feature importances for the given model_id.

        Args:
            model_id (int) The database id for the model
            feature_importances (np.ndarray, maybe). Calculated feature importances
                for the model
            feature_names (list) Feature names for the corresponding entries in feature_importances
        """
        self.db_engine.execute(
            "delete from train_results.feature_importances where model_id = %s",
            model_id,
        )
        db_objects = []
        if isinstance(feature_importances, np.ndarray):
            temp_df = pd.DataFrame({"feature_importance": feature_importances})
            features_index = temp_df.index.tolist()
            rankings_abs = temp_df["feature_importance"].rank(
                method="dense", ascending=False
            )
            rankings_pct = temp_df["feature_importance"].rank(
                method="dense", ascending=False, pct=True
            )
            for feature_index, importance, rank_abs, rank_pct in zip(
                features_index, feature_importances, rankings_abs, rankings_pct
            ):
                db_objects.append(
                    FeatureImportance(
                        model_id=model_id,
                        feature_importance=round(float(importance), 10),
                        feature=feature_names[feature_index],
                        rank_abs=int(rank_abs),
                        rank_pct=round(float(rank_pct), 10),
                    )
                )
        # get_feature_importances was not able to find
        # feature importances
        else:
            db_objects.append(
                FeatureImportance(
                    model_id=model_id,
                    feature_importance=0,
                    feature=NO_FEATURE_IMPORTANCE,
                    rank_abs=0,
                    rank_pct=0,
                )
            )
        save_db_objects(self.db_engine, db_objects)

    @db_retry
    def _write_model_to_db(
        self,
        class_path,
        parameters,
        feature_names,
        model_hash,
        trained_model,
        model_group_id,
        model_size,
        misc_db_parameters,
        retrain,
    ):
        """Writes model and feature importance data to a database
        Will overwrite the data of any previous versions
        (any existing model that shares a hash)

        If the replace flag on the object is set, the existing version of the model
        will have its non-unique attributes (e.g. timestamps) updated,
        and feature importances fully replaced.

        If the replace flag on the object is not set, the existing model metadata
        and feature importances will be used.

        Args:
            class_path (string) A full classpath to the model class
            parameters (dict) hyperparameters to give to the model constructor
            feature_names (list) feature names in order given to model
            model_hash (string) a unique id for the model
            trained_model (object) a trained model object
            model_group_id (int) the unique id for the model group
            model_size (float) the size of the stored model in kB
            misc_db_parameters (dict) params to pass through to the database
        """
        model_id = retrieve_model_id_from_hash(self.db_engine, model_hash)
        if model_id and not self.replace and not retrain:
            logger.notice(
                f"Metadata for model {model_id} found in database. Reusing model metadata."
            )
            return model_id
        else:
            if retrain:
                logger.debug("Retrain model...")
                model = Model(
                    model_group_id=model_group_id,
                    model_hash=model_hash,
                    model_type=class_path,
                    hyperparameters=parameters,
                    # built_by_retrain=self.experiment_hash,
                    built_in_triage_run=self.run_id,
                    model_size=model_size,
                    **misc_db_parameters,
                )

            else:
                model = Model(
                    model_hash=model_hash,
                    model_type=class_path,
                    hyperparameters=parameters,
                    model_group_id=model_group_id,
                    # built_by_experiment=self.experiment_hash,
                    built_in_triage_run=self.run_id,
                    model_size=model_size,
                    **misc_db_parameters,
                )    
            session = self.sessionmaker()
            if model_id:
                logger.notice(
                    f"Found model {model_id}, updating non-unique attributes"
                )
                model.model_id = model_id
                session.merge(model)
                session.commit()
            else:
                session.add(model)
                session.commit()
                model_id = model.model_id
                logger.notice(f"Model {model_id}, not found from previous runs. Adding the new model")
            session.close()
        
        logger.spam(f"Saving feature importances for model_id {model_id}")
        self._save_feature_importances(
            model_id, get_feature_importances(trained_model), feature_names
        )
        logger.debug(f"Saved feature importances for model_id {model_id}")
        return model_id

    def _train_and_store_model(
        self, matrix_store, class_path, parameters, model_hash, misc_db_parameters, random_seed, retrain, model_group_id, 
    ):
        """Train a model, cache it, and write metadata to a database

        Args:
            matrix_store(catwalk.storage.MatrixStore) a matrix and metadata
            class_path (string) A full classpath to the model class
            parameters (dict) hyperparameters to give to the model constructor
            model_hash (string) a unique id for the model
            misc_db_parameters (dict) params to pass through to the database

        Returns: (int) a database id for the model
        """
        random.seed(random_seed)
        logging.debug(f"***O.o**Random seed set {random.getstate()}***")
        misc_db_parameters["random_seed"] = random_seed
        misc_db_parameters["run_time"] = datetime.datetime.now().isoformat()
        logger.debug(f"Training and storing model for matrix uuid {matrix_store.uuid}")
<<<<<<< HEAD
        if parameters.get('random_state', None): 
            logging.warning("User has defined a custom random seed, removing it from hyperparameters (still using it)")
            parameters.pop('random_state')
        logging.debug(f"hyperparameters before training: {parameters}")
=======
>>>>>>> a165d027
        trained_model = self._train(matrix_store, class_path, parameters, random_seed)

        unique_parameters = self.unique_parameters(parameters)

               
        if retrain:
            # if retrain, use the provided model_group_id
            if not model_group_id:
                raise ValueError("model_group_id should be provided when retrain") 
            
        else:
            model_group_id = self.model_grouper.get_model_group_id(
                class_path, unique_parameters, matrix_store.metadata, self.db_engine
            )

        # Writing th model to storage, then getting its size in kilobytes.
        self.model_storage_engine.write(trained_model, model_hash)
        
        logger.debug(
            f"Trained model: hash {model_hash}, model group {model_group_id} "
        )
        logger.spam(f"Cached model: {model_hash}")
 
        model_size = sys.getsizeof(trained_model) / (1024.0)

        model_id = self._write_model_to_db(
            class_path,
            unique_parameters,
            matrix_store.columns(include_label=False),
            model_hash,
            trained_model,
            model_group_id,
            model_size,
            misc_db_parameters,
            retrain,
        )
        logger.debug(f"Wrote model {model_id} [{model_hash}] to db")
        return model_id, model_hash 

    @contextmanager
    def cache_models(self):
        """Caches each trained model in memory as it is written to storage.

        Must be used as a context manager.
        The cache is cleared when the context manager goes out of scope
        """
        with self.model_storage_engine.cache_models():
            yield

    def generate_trained_models(self, grid_config, misc_db_parameters, matrix_store):
        """Train and store configured models, yielding the ids one by one

        Args:
            grid_config (dict) of format {classpath: hyperparameter dicts}
                example: { 'sklearn.ensemble.RandomForestClassifier': {
                    'n_estimators': [1,10,100,1000,10000],
                    'max_depth': [1,5,10,20,50,100],
                    'max_features': ['sqrt','log2'],
                    'min_samples_split': [2,5,10]
                } }
            misc_db_parameters (dict) params to pass through to the database
            matrix_store (catwalk.storage.MatrixStore) a matrix and metadata

        Yields: (int) model ids
        """
        for train_task in self.generate_train_tasks(
            grid_config, misc_db_parameters, matrix_store
        ):
            yield self.process_train_task(**train_task)

    def train_models(self, grid_config, misc_db_parameters, matrix_store):
        """Train and store configured models

        Args:
            grid_config (dict) of format {classpath: hyperparameter dicts}
                example: { 'sklearn.ensemble.RandomForestClassifier': {
                    'n_estimators': [1,10,100,1000,10000],
                    'max_depth': [1,5,10,20,50,100],
                    'max_features': ['sqrt','log2'],
                    'min_samples_split': [2,5,10]
                } }
            misc_db_parameters (dict) params to pass through to the database
            matrix_store(catwalk.storage.MatrixStore) a matrix and metadata

        Returns:
            (list) of model ids
        """
        return [
            model_id
            for model_id in self.generate_trained_models(
                grid_config, misc_db_parameters, matrix_store
            )
        ]

    def process_train_task(
        self, matrix_store, class_path, parameters, model_hash, misc_db_parameters, random_seed=None, retrain=False, model_group_id=None, 
    ):
        """Trains and stores a model, or skips it and returns the existing id

        Args:
            matrix_store (catwalk.storage.MatrixStore) a matrix and metadata
            class_path (string): a full class path for the classifier
            parameters (dict): all hyperparameters to be passed to the classifier
            model_hash (string) a unique id for the model
            misc_db_parameters (dict) params to pass through to the database
            random_seed (int, optional) a number to use to seed the random number generator before training. if none given, will generate one to store
        Returns: (int) model id
        """
        try:
            saved_model_id = retrieve_model_id_from_hash(self.db_engine, model_hash)
            if (
                not self.replace
                and self.model_storage_engine.exists(model_hash)
                and saved_model_id
            ):
                logger.debug(f"Skipping model {saved_model_id} {class_path} {parameters}")
                if self.run_id:
                    skipped_model(self.run_id, self.db_engine)
                return saved_model_id

            if self.replace:
                reason = "replace flag has been set"
            elif not self.model_storage_engine.exists(model_hash):
                reason = "model pickle not found in store"
            elif not saved_model_id:
                reason = "model metadata not found"

            logger.debug(
                f"Training {class_path} with parameters {parameters}"
                f"(reason to train: {reason})"
            )
            try:
                model_id, model_hash = self._train_and_store_model(
                    matrix_store, class_path, parameters, model_hash, misc_db_parameters, random_seed, retrain, model_group_id
                )
            except BaselineFeatureNotInMatrix:
                logger.warning(
                    "Tried to train baseline model without required feature in matrix. Skipping."
                )
                if self.run_id:
                    skipped_model(self.run_id, self.db_engine)
                model_id = None
            if self.run_id:
                built_model(self.run_id, self.db_engine)
            return model_id
        except Exception as exc:
            logger.exception(f"Model training for matrix {matrix_store.uuid}, estimator {class_path}/{parameters}, model hash {model_hash} failed.")
            errored_model(self.run_id, self.db_engine)

    @staticmethod
    def flattened_grid_config(grid_config):
        return flatten_grid_config(grid_config)


    def get_or_generate_random_seed(self, model_group_id, matrix_metadata, train_matrix_uuid):
        """Look for an existing model with the same model group, train matrix metadata, and experiment-level
           random seed and reuse this model's random seed if found, otherwise generate a new one. If multiple
           matching models are found, we'll use the one with the most recent run time.

           Args:
                model_group_id (int): unique id for the model group this model is associated with
                matrix_metadata (dict): metatdata associated with the model's training matrix
                train_matrix_uuid (str): unique identifier for the model's training matrix
        """
        train_end_time = matrix_metadata["end_time"]
        training_label_timespan = matrix_metadata["label_timespan"]
        existing_seeds = retrieve_existing_model_random_seeds(self.db_engine, model_group_id, train_end_time, train_matrix_uuid, training_label_timespan, self.experiment_random_seed)
<<<<<<< HEAD
        logging.debug(f"Existing seeds found -> {existing_seeds}")
=======
        logging.debug(f"Existing random seeds -> {existing_seeds}")
>>>>>>> a165d027
        if existing_seeds:
            logging.debug(f"Existing random seeds found")
            return existing_seeds[0]
        else:
            logging.debug(f"No existing random seeds found")
            generated_random_seed = generate_python_random_seed()
            logging.debug(f"Generated random seed: {generated_random_seed}")
            return generated_random_seed
<<<<<<< HEAD
        
=======
>>>>>>> a165d027


    def generate_train_tasks(self, grid_config, misc_db_parameters, matrix_store=None):
        """Train and store configured models, yielding the ids one by one

        Args:
            grid_config (dict) of format {classpath: hyperparameter dicts}
                example: { 'sklearn.ensemble.RandomForestClassifier': {
                    'n_estimators': [1,10,100,1000,10000],
                    'max_depth': [1,5,10,20,50,100],
                    'max_features': ['sqrt','log2'],
                    'min_samples_split': [2,5,10]
                } }
            misc_db_parameters (dict) params to pass through to the database

        Returns: (list) training task definitions, suitable for process_train_task kwargs
        """
        matrix_store = matrix_store or self.matrix_store
        misc_db_parameters = copy.deepcopy(misc_db_parameters)
        misc_db_parameters["batch_run_time"] = datetime.datetime.now().isoformat()
        misc_db_parameters["train_end_time"] = matrix_store.metadata["end_time"]
        misc_db_parameters["training_label_timespan"] = matrix_store.metadata[
            "label_timespan"
        ]
        misc_db_parameters["train_matrix_uuid"] = matrix_store.uuid

        tasks = []

        for class_path, parameters in self.flattened_grid_config(grid_config):

            unique_parameters = self.unique_parameters(parameters)
            model_group_id = self.model_grouper.get_model_group_id(
                class_path, unique_parameters, matrix_store.metadata, self.db_engine
            )
            random_seed = self.get_or_generate_random_seed(
                model_group_id, matrix_store.metadata, matrix_store.uuid
            )
            logging.debug(f"random seed retrieved of generated: {random_seed}")
            if unique_parameters.get('random_state', None):
               logging.warning(f"User has explicitly defined a random seed for a particular model, overwriting the random seed generated by Triage from {random_seed} to {unique_parameters['random_state']}")
               # random seed defined explicitly by user on grid config for model
               random_seed = unique_parameters['random_state']
               unique_parameters.pop('random_state') 
               logging.debug(f"unique parameters after owner defined random seed: {unique_parameters}")

            model_hash = self._model_hash(
                matrix_store.metadata,
                class_path,
                parameters,
                random_seed
            )
            logger.spam(
                f"Computed model hash for {class_path} "
                f"with parameters {parameters}: {model_hash}"
            )

            if any(task["model_hash"] == model_hash for task in tasks):
                logger.info(
                    f"Skipping "
                    f"Classpath: {class_path}({parameters}) "
                    f"[{model_hash}] because another "
                    f"equivalent one found in this batch."
                )
                continue

            tasks.append(
                {
                    "matrix_store": matrix_store,
                    "class_path": class_path,
                    "parameters": parameters,
                    "model_hash": model_hash,
                    "misc_db_parameters": misc_db_parameters,
                    "random_seed": random_seed
                }
            )
            logger.debug(f"Task added for model {class_path}({parameters}) [{model_hash}]")
        logger.debug(f"Found {len(tasks)} unique model training tasks")
        return tasks<|MERGE_RESOLUTION|>--- conflicted
+++ resolved
@@ -124,11 +124,7 @@
         module = importlib.import_module(module_name)
         cls = getattr(module, class_name)
         instance = cls(random_state=random_seed, **parameters)
-<<<<<<< HEAD
-        logging.debug(f"Before fitting the model, model instance {instance}")
-=======
         logging.debug("Before fitting the model, model instance {instance}")
->>>>>>> a165d027
 
         # using a threading backend because the default loky backend doesn't
         # allow for nested parallelization (e.g., multiprocessing at triage level)
@@ -292,16 +288,14 @@
         """
         random.seed(random_seed)
         logging.debug(f"***O.o**Random seed set {random.getstate()}***")
+        logging.debug(f"***O.o**Random seed set {random.getstate()}***")
         misc_db_parameters["random_seed"] = random_seed
         misc_db_parameters["run_time"] = datetime.datetime.now().isoformat()
         logger.debug(f"Training and storing model for matrix uuid {matrix_store.uuid}")
-<<<<<<< HEAD
         if parameters.get('random_state', None): 
             logging.warning("User has defined a custom random seed, removing it from hyperparameters (still using it)")
             parameters.pop('random_state')
         logging.debug(f"hyperparameters before training: {parameters}")
-=======
->>>>>>> a165d027
         trained_model = self._train(matrix_store, class_path, parameters, random_seed)
 
         unique_parameters = self.unique_parameters(parameters)
@@ -469,11 +463,7 @@
         train_end_time = matrix_metadata["end_time"]
         training_label_timespan = matrix_metadata["label_timespan"]
         existing_seeds = retrieve_existing_model_random_seeds(self.db_engine, model_group_id, train_end_time, train_matrix_uuid, training_label_timespan, self.experiment_random_seed)
-<<<<<<< HEAD
-        logging.debug(f"Existing seeds found -> {existing_seeds}")
-=======
         logging.debug(f"Existing random seeds -> {existing_seeds}")
->>>>>>> a165d027
         if existing_seeds:
             logging.debug(f"Existing random seeds found")
             return existing_seeds[0]
@@ -482,10 +472,6 @@
             generated_random_seed = generate_python_random_seed()
             logging.debug(f"Generated random seed: {generated_random_seed}")
             return generated_random_seed
-<<<<<<< HEAD
-        
-=======
->>>>>>> a165d027
 
 
     def generate_train_tasks(self, grid_config, misc_db_parameters, matrix_store=None):
