--- conflicted
+++ resolved
@@ -652,14 +652,9 @@
         end = time.time()
 
         # delete downlowded file from S3 
-<<<<<<< HEAD
-        if file_in_tmp:
-            subprocess.run(f"rm {filename_}", shell=True)
-=======
         # if file_in_tmp:
         #     subprocess.run(f"rm {filename_}", shell=True)
 
->>>>>>> 18bbbe49
         logger.debug(f"time for loading matrix as polar df (sec): {(end-start)/60}")
 
         # casting entity_id and as_of_date 
