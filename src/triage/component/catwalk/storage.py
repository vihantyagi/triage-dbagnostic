--- conflicted
+++ resolved
@@ -669,15 +669,9 @@
 
         return df
     
-<<<<<<< HEAD
-    def download(self, *args, **kwargs):
-        self.client.download(self.path, "/tmp/")
-        logger.debug(f"File {self.path} downloaded from S3 to /tmp/")
-=======
     # def download(self, *args, **kwargs):
     #     self.client.download(self.path, "/tmp/")
     #     logger.debug(f"File {self.path} downloaded from S3 to /tmp/")
->>>>>>> 9562fbc8
 
     def save(self):
         logging.debug('About to compress')
