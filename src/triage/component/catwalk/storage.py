# coding: utf-8

import itertools

import verboselogs, logging
logger = verboselogs.VerboseLogger(__name__)

import os
import pathlib
from contextlib import contextmanager
from os.path import dirname
from urllib.parse import urlparse
from pathlib import Path

import gzip
import pandas as pd
import s3fs
import wrapt
import yaml
import joblib
<<<<<<< HEAD
import subprocess
=======
import shutil
import subprocess
import io
import time
import polars as pl
import pyarrow
>>>>>>> 918affb9

from triage.component.results_schema import (
    TestEvaluation,
    TrainEvaluation,
    TestPrediction,
    TrainPrediction,
    ListPrediction,
    TestPredictionMetadata,
    TrainPredictionMetadata,
    ListPredictionMetadata,
    TestAequitas,
    TrainAequitas
)
import polars as pl
import pyarrow
import time
from triage.util.pandas import downcast_matrix


class Store:
    """Base class for classes which know how to access a file in a preset medium.

    Used to hold references to persisted objects with knowledge about how they can be accessed.
    without loading them into memory. In this way, they can be easily and quickly serialized
    across processes but centralize the reading/writing code.

    Each subclass be scoped to a specific storage medium (e.g. Filesystem, S3)
        and implement the access methods for that medium.

    Implements write/load methods for interacting directly using bytestreams,
        plus an open method that works as an open filehandle.
    """

    def __init__(self, *pathparts):
        self.pathparts = pathparts

    @classmethod
    def factory(self, *pathparts):
        path_parsed = urlparse(pathparts[0])
        scheme = path_parsed.scheme

        if scheme in ("", "file"):
            return FSStore(*pathparts)
        elif scheme == "s3":
            return S3Store(*pathparts)
        else:
            raise ValueError("Unable to infer correct Store from project path")

    def __str__(self):
        return f"{self.__class__.__name__}(path={self.path})"

    def __repr__(self):
        return str(self)

    def exists(self):
        raise NotImplementedError

    def load(self):
        with self.open("rb") as fd:
            return fd.read()

    def write(self, bytestream):
        with self.open("wb") as fd:
            fd.write(bytestream)

    def open(self, *args, **kwargs):
        raise NotImplementedError


class S3Store(Store):
    """Store an object in S3.

    Example:
    ```
    store = S3Store('s3://my-bucket', 'models', 'model.pkl')
    return store.load()
    ```

    Args:
        path_head, *path_parts: one or more path components,
            (to be joined by PurePosixPath to create the final path).

        **config: arguments to be passed to the S3Fs client constructor.

    """
    class S3FileWrapper(wrapt.ObjectProxy):

        # don't allow wrapped object to take wrapper's place
        # upon __enter__
        def __enter__(self):
            return self

        def write(self, data, block_size=(5 * 2 ** 20)):
            out = 0

            for offset in itertools.count(0, block_size):
                chunk = data[offset:(offset + block_size)]

                if not chunk:
                    return out

                out += self.__wrapped__.write(chunk)

    def __init__(self, path_head, *path_parts, **config):
        self.path = str(
            pathlib.PurePosixPath(path_head.replace('s3://', ''),
                                  *path_parts)
        )
        self.config = config

    @property
    def client(self):
        return s3fs.S3FileSystem(**self.config)

    def exists(self):
        return self.client.exists(self.path)

    def delete(self):
        self.client.rm(self.path)

    def open(self, *args, **kwargs):
        # NOTE: remove S3FileWrapper as soon as s3fs properly
        # NOTE: chunks out too-large writes
        # NOTE: see also: tests.catwalk_tests.test_storage.test_S3Store_large
        s3file = self.client.open(self.path, *args, **kwargs)
        return self.S3FileWrapper(s3file)
    
    def download(self, *args, **kwargs):
        self.client.download(self.path, "/tmp/")
        logger.debug(f"File {self.path} downloaded from S3 to /tmp/")

    def download(self, *args, **kwargs):
        self.client.download(self.path, "/tmp/")
        logger.debug(f"File {self.path} downloaded from S3 to /tmp/")


class FSStore(Store):
    """Store an object on the local filesystem.

    Example:
    ```
    store = FSStore('/mnt', 'models', 'model.pkl')
    return store.load()
    ```

    Args:
        *pathparts: A variable length list of components of the path, to be processed in order.
            All components will be joined using pathlib.Path to create the final path
                using the correct separator for the operating system. However, if you pass
                components that already contain a separator, those separators won't be modified
    """

    def __init__(self, *pathparts):
        self.path = pathlib.Path(*pathparts)
        os.makedirs(dirname(self.path), exist_ok=True)

    def exists(self):
        return os.path.isfile(self.path)

    def delete(self):
        os.remove(self.path)

    def open(self, *args, **kwargs):
        return open(self.path, *args, **kwargs)


class ProjectStorage:
    """Store and access files associated with a project.

    Args:
        project_path (string): The base path for all files in the project.
            The scheme prefix of the path will determine the storage medium.
    """

    def __init__(self, project_path):
        self.project_path = project_path
        self.storage_class = Store.factory(self.project_path).__class__

    def get_store(self, directories, leaf_filename):
        """Return a storage object for one filename

        Args:
        directories (list): A list of subdirectories
        leaf_filename (string): The filename without any directory information

        Returns:
            triage.component.catwalk.storage.Store object
        """
        return self.storage_class(self.project_path, *directories, leaf_filename)

    def matrix_storage_engine(self, matrix_storage_class=None, matrix_directory=None):
        """Return a matrix storage engine bound to this project's storage

        Args:
            matrix_storage_class (class) A subclass of MatrixStore
            matrix_directory (string, optional) A directory to store matrices.
                If not passed will allow the MatrixStorageEngine to decide
        Returns: triage.component.catwalk.storage.MatrixStorageEngine
        """
        return MatrixStorageEngine(self, matrix_storage_class, matrix_directory)

    def model_storage_engine(self, model_directory=None):
        """Return a model storage engine bound to this project's storage

        Args:
            model_directory (string, optional) A directory to store models
                If not passed will allow the ModelStorageEngine to decide
        Returns: triage.component.catwalk.storage.ModelStorageEngine
        """
        return ModelStorageEngine(self, model_directory)


class ModelStorageEngine:
    """Store arbitrary models in a given project storage using joblib

    Args:
        project_storage (triage.component.catwalk.storage.ProjectStorage)
            A project file storage engine
        model_directory (string, optional) A directory name for models.
            Defaults to 'trained_models'
    """
    def __init__(self, project_storage, model_directory=None):
        self.project_storage = project_storage
        self.directories = [model_directory or "trained_models"]
        self.should_cache = False
        self.reset_cache()

    def reset_cache(self):
        self.cache = {}

    @contextmanager
    def cache_models(self):
        """Caches each model in memory as it is written.

        Must be used as a context manager.
        The cache is cleared when the context manager goes out of scope
        """
        self.should_cache = True
        try:
            yield
        finally:
            self.reset_cache()
            self.should_cache = False

    def write(self, obj, model_hash):
        """Persist a model object using joblib. Also performs compression

        Args:
            obj  (object) A picklable model object
            model_hash (string) An identifier, unique within this project, for the model
        """
        if self.should_cache:
            logger.spam(f"Caching model {model_hash}")
            self.cache[model_hash] = obj
        with self._get_store(model_hash).open("wb") as fd:
            joblib.dump(obj, fd, compress=True)

    def load(self, model_hash):
        """Load a model object using joblib

        Args:
            model_hash (string) An identifier, unique within this project, for the model

        Returns: (object) A model object
        """
        if self.should_cache and model_hash in self.cache:
            logger.spam(f"Returning model {model_hash} from cache")
            return self.cache[model_hash]
        with self._get_store(model_hash).open("rb") as fd:
            return joblib.load(fd)

    def exists(self, model_hash):
        """Check whether the model is persisted

        Args:
            model_hash (string) An identifier, unique within this project, for the model

        Returns: (bool) Whether or not a model by that identifier exists in project storage
        """
        return self._get_store(model_hash).exists()

    def delete(self, model_hash):
        """Delete the model identified by this hash from project storage

        Args:
            model_hash (string) An identifier, unique within this project, for the model
        """
        return self._get_store(model_hash).delete()

    def _get_store(self, model_hash):
        return self.project_storage.get_store(self.directories, model_hash)


class MatrixStorageEngine:
    """Store matrices in a given project storage

    Args:
        project_storage (triage.component.catwalk.storage.ProjectStorage)
            A project file storage engine
        matrix_storage_class (class) A subclass of MatrixStore
        matrix_directory (string, optional) A directory to store matrices. Defaults to 'matrices'
    """

    def __init__(
        self, project_storage, matrix_storage_class=None, matrix_directory=None
    ):
        self.project_storage = project_storage
        self.matrix_storage_class = matrix_storage_class or CSVMatrixStore
        self.directories = [matrix_directory or "matrices"]

    def get_store(self, matrix_uuid):
        """Return a storage object for a given matrix uuid.

        Args:
            matrix_uuid (string) A unique identifier within the project for a matrix.

        Returns: (MatrixStore) a reference to the matrix and its companion metadata
        """
        return self.matrix_storage_class(
            self.project_storage, self.directories, matrix_uuid
        )


class MatrixStore:
    """Base class for classes that allow access of a matrix and its metadata.

    Subclasses should be scoped to a storage format (e.g. CSV)
        and implement the _load, save, and head_of_matrix methods for that storage format

    Args:
        project_storage (triage.component.catwalk.storage.ProjectStorage)
            A project file storage engine
        directories (list): A list of subdirectories
        matrix_uuid (string): A unique identifier within the project for a matrix.
        matrix (pandas.DataFrame, optional): The raw matrix.
            Defaults to None, which means it will be loaded from storage on demand
        metadata (dict, optional). The matrix' metadata.
            Defaults to None, which means it will be loaded from storage on demand.
    """
    _matrix_label_tuple = None
    indices = ['entity_id', 'as_of_date']

    def __init__(
        self, project_storage, directories, matrix_uuid, matrix=None, metadata=None
    ):
        self.should_cache = False
        self.matrix_uuid = matrix_uuid
        self.matrix_base_store = project_storage.get_store(
            directories, f"{matrix_uuid}.{self.suffix}"
        )
        self.metadata_base_store = project_storage.get_store(
            directories, f"{matrix_uuid}.yaml"
        )

        self.metadata = metadata
        if matrix is not None:
            self._matrix_label_tuple = self._preprocess_and_split_matrix(matrix)

    @contextmanager
    def cache(self):
        """Enable caching

        Must be used as a context manager.
        The cache is cleared when the context manager goes out of scope
        """
        self.should_cache = True
        try:
            yield
        finally:
            self.clear_cache()
            self.should_cache = False

    def _preprocess_and_split_matrix(self, matrix_with_labels):
        """Perform desired preprocessing that we generally want to do after loading a matrix

        This includes setting the index (depending on the storage, may not be serializable)
        and downcasting.
        """
        if matrix_with_labels.index.names != self.indices:
            matrix_with_labels.set_index(self.indices, inplace=True)
        index_of_date = matrix_with_labels.index.names.index('as_of_date')
        if matrix_with_labels.index.levels[index_of_date].dtype != "datetime64[ns]":
            raise ValueError(f"Woah is {matrix_with_labels.index.levels[index_of_date].dtype}")
        matrix_with_labels = downcast_matrix(matrix_with_labels)
        labels = matrix_with_labels.pop(self.label_column_name)
        design_matrix = matrix_with_labels
        return design_matrix, labels

    @property
    def matrix_label_tuple(self):
        if self._matrix_label_tuple:
            return self._matrix_label_tuple
        design_matrix, labels = self._preprocess_and_split_matrix(self._load())
        if self.should_cache:
            self._matrix_label_tuple = design_matrix, labels
        return design_matrix, labels

    @matrix_label_tuple.setter
    def matrix_label_tuple(self, matrix_label_tuple):
        self._matrix_label_tuple = matrix_label_tuple

    @property
    def design_matrix(self):
        """The matrix without the label vector, only the index and features"""
        return self.matrix_label_tuple[0]

    @property
    def labels(self):
        if type(self.matrix_label_tuple[1]) != pd.Series:
            raise TypeError("Label stored as something other than pandas Series")
        return self.matrix_label_tuple[1]

    @property
    def metadata(self):
        """The raw metadata. Will load from storage into memory if not already loaded"""
        if self.__metadata is not None:
            return self.__metadata
        self.__metadata = self.load_metadata()
        return self.__metadata

    @metadata.setter
    def metadata(self, metadata):
        self.__metadata = metadata

    @property
    def head_of_matrix(self):
        """The first line of the matrix"""
        return self.matrix.head(1)

    @property
    def exists(self):
        """Whether or not the matrix and metadata exist in storage"""
        return self.matrix_base_store.exists() and self.metadata_base_store.exists()

    @property
    def empty(self):
        """Whether or not the matrix has at least one row"""
        if not self.matrix_base_store.exists():
            return True
        else:
            head_of_matrix = self.head_of_matrix
            return head_of_matrix.empty

    def columns(self, include_label=False):
        """The matrix's column list"""
        head_of_matrix = self.head_of_matrix
        columns = head_of_matrix.columns.tolist()
        if include_label:
            return columns
        else:
            return [col for col in columns if col != self.metadata.get("label_name", None)]

    @property
    def label_column_name(self):
        return self.metadata["label_name"]

    @property
    def index(self):
        if self.metadata['indices'] != self.indices:
            raise ValueError(f"Indices must be {self.indices}")
        return self.design_matrix.index

    @property
    def uuid(self):
        """The matrix's unique id within the project"""
        return self.matrix_uuid

    @property
    def as_of_dates(self):
        """All as-of-dates in the matrix. Will be converted to datetime.date"""
        return sorted(set(
            as_of_date.date() if hasattr(as_of_date, 'date') else as_of_date
            for entity_id, as_of_date in self.design_matrix.index
        ))

    @property
    def num_entities(self):
        """The number of entities in the matrix"""
        return len(
            self.design_matrix.index.levels[self.design_matrix.index.names.index("entity_id")]
        )

    @property
    def matrix_type(self):
        """The MatrixType (train or test). Returns an object with:
            a string name,
            evaluation ORM class
            prediction ORM class
            a boolean `is_test`
        """
        if self.metadata["matrix_type"] == "train":
            return TrainMatrixType
        elif self.metadata["matrix_type"] == "test":
            return TestMatrixType
        elif self.metadata["matrix_type"] == "production":
            return ProductionMatrixType
        else:
            raise Exception(
                """matrix metadata for matrix {} must contain 'matrix_type'
             = "train" or "test" """.format(
                    self.uuid
                )
            )

    def matrix_with_sorted_columns(self, columns):
        """Return the matrix with columns sorted in the given column order

        Args:
            columns (list) The order of column names to return.
                Will error if this list does not contain the same elements as the matrix's columns
        """
        columnset = set(self.columns())
        desired_columnset = set(columns)
        if columnset == desired_columnset:
            if self.columns() != columns:
                logger.debug("Column orders not the same, re-ordering")
            return self.design_matrix[columns]
        else:
            if columnset.issuperset(desired_columnset):
                raise ValueError(
                    """
                    Columnset is superset of desired columnset. Extra items: %s
                """,
                    columnset - desired_columnset,
                )
            elif columnset.issubset(desired_columnset):
                raise ValueError(
                    """
                    Columnset is subset of desired columnset. Extra items: %s
                """,
                    desired_columnset - columnset,
                )
            else:
                raise ValueError(
                    """
                    Columnset and desired columnset mismatch. Unique items: %s
                """,
                    columnset ^ desired_columnset,
                )

    @property
    def full_matrix_for_saving(self):
        if self.labels is not None:
            return self.design_matrix.assign(**{self.label_column_name: self.labels})
        else:
            return self.design_matrix

    def load_metadata(self):
        """Load metadata from storage"""
        with self.metadata_base_store.open("rb") as fd:
            return yaml.load(fd, Loader=yaml.Loader)

    def save(self):
        raise NotImplementedError

    def clear_cache(self):
        self._matrix_label_tuple = None

    def __getstate__(self):
        """Remove object of a large size upon serialization.

        This helps in a multiprocessing context.
        """
        state = self.__dict__.copy()
        state['_matrix_label_tuple'] = None
        return state


class CSVMatrixStore(MatrixStore):
    """Store and access compressed matrices using CSV"""

    suffix = "csv.gz"

    @property
    def head_of_matrix(self):
        try:
            with self.matrix_base_store.open("rb") as fd:
                head_of_matrix = pd.read_csv(fd, compression="gzip", nrows=1)
                head_of_matrix.set_index(self.indices, inplace=True)
        except FileNotFoundError as fnfe:
            logger.exception(f"Matrix {self.uuid} not found Returning Empty data frame")
            head_of_matrix = pd.DataFrame()

        return head_of_matrix

<<<<<<< HEAD
    # def _load(self):
    #     df = pl.read_csv(self.matrix_base_store, infer_schema_length=0).with_columns(pl.all().exclude(['entity_id', 'as_of_date']).cast(pl.Float32, strict=False))
    #     df = df.with_columns(pl.col("as_of_date").str.to_datetime("%Y-%m-%d"))
    #     df = df.with_columns(pl.col("entity_id").cast(pl.Int32, strict=False))

    #     with self.matrix_base_store.open("rb") as fd:
    #         # dfs = pd.read_csv(fd, compression="gzip", parse_dates=["as_of_date"], chunksize=1000)
    #         # return pd.concat(dfs)

    #         df = pd.read_csv(fd, compression="gzip", parse_dates=["as_of_date"])
    #         return df
=======
    def get_storage_directory(self):
        """Gets only the directory part of the storage path of the project"""
        logger.debug(f"original path: {self.matrix_base_store.path}")
        # if is is File system storage type
        if isinstance(self.matrix_base_store.path, Path):
            parts_path = list(self.matrix_base_store.path.parts[1:-1])
            path_ = Path("/" + "/".join(parts_path))
        # if it is a S3 storage type
        else:
            path_ = Path("/tmp/triage_output/matrices")
            os.makedirs(path_, exist_ok=True)
        
        logger.debug(f"get storage directory path: {path_}")
        
        return path_
    
>>>>>>> 918affb9

    def _load(self):
        """
            Loads a CSV file as a polars data frame while downcasting then creates a pandas data frame.
            If the CSV file is stored on S3 we downloaded to /tmp and then read it with polars (as a gzip),
            after reading it we delete the file. 
            If the CSV file is stored on FSystem we read it directly with polars (as a gzip).
        """
<<<<<<< HEAD
        # if S3FileSystem then download the CSV.gzip to FileSystem
=======
        # if S3FileSystem then download the CSV.gzip to FileSystem, then ser 
>>>>>>> 918affb9
        file_in_tmp = False
        if isinstance(self.matrix_base_store, S3Store):
            logging.info("file in S3")
            self.matrix_base_store.download()
            file_in_tmp = True
            filename = self.matrix_base_store.path.split("/")[-1]
            filename_ = f"/tmp/{filename}"
        else:
            logging.info("file in FS")
            filename_ = str(self.matrix_base_store.path) 
        
        start = time.time()
        logger.debug(f"load matrix with polars {filename_}")
        df_pl = pl.read_csv(filename_, infer_schema_length=0).with_columns(pl.all().exclude(
            ['entity_id', 'as_of_date']).cast(pl.Float32, strict=False))
        end = time.time()

        # delete downlowded file from S3 
        if file_in_tmp:
            subprocess.run(f"rm {filename_}", shell=True)
<<<<<<< HEAD
        
=======

>>>>>>> 918affb9
        logger.debug(f"time for loading matrix as polar df (sec): {(end-start)/60}")

        # casting entity_id and as_of_date 
        logger.debug(f"casting entity_id and as_of_date")
        start = time.time()
        # define if as_of_date is date or datetime for correct cast
        if len(df_pl.get_column('as_of_date').head(1)[0].split()) > 1: 
            format = "%Y-%m-%d %H:%M:%S"
        else: 
            format = "%Y-%m-%d"

        df_pl = df_pl.with_columns(pl.col("as_of_date").str.to_datetime(format))
        df_pl = df_pl.with_columns(pl.col("entity_id").cast(pl.Int32, strict=False))
<<<<<<< HEAD
        
        end = time.time()
        
=======
        end = time.time()
>>>>>>> 918affb9
        logger.debug(f"time casting entity_id and as_of_date of matrix with uuid {self.matrix_uuid} (sec): {(end-start)/60}")
        # converting from polars to pandas
        logger.debug(f"about to convert polars df into pandas df")
        start = time.time()
        df = df_pl.to_pandas()
        end = time.time()
        logger.debug(f"Time converting from polars to pandas (sec): {(end-start)/60}")
        df.set_index(["entity_id", "as_of_date"], inplace=True)
        logger.debug(f"df data types: {df.dtypes}")
        logger.spam(f"Pandas DF memory usage: {df.memory_usage(deep=True).sum()/1000000} MB")

        return df
<<<<<<< HEAD
    
    # def download(self, *args, **kwargs):
    #     self.client.download(self.path, "/tmp/")
    #     logger.debug(f"File {self.path} downloaded from S3 to /tmp/")
=======

    def _load_as_df(self):
        with self.matrix_base_store.open("rb") as fd:
           return pd.read_csv(fd, compression="gzip", parse_dates=["as_of_date"])
>>>>>>> 918affb9

    def save(self):
        logging.debug('About to compress')
        self.matrix_base_store.write(gzip.compress(self.full_matrix_for_saving.to_csv(None).encode("utf-8")))
        logging.debug(f'Compression done! Matrix written')
        
        with self.metadata_base_store.open("wb") as fd:
            yaml.dump(self.metadata, fd, encoding="utf-8")

    def save_tmp_csv(self, output, path_, matrix_uuid, suffix):
        logger.debug(f"saving temporal csv for matrix {matrix_uuid + suffix} ")
        with open(path_ + "/" + matrix_uuid + suffix, "wb") as fd:  
            return fd.write(output)


class TestMatrixType:
    string_name = "test"
    evaluation_obj = TestEvaluation
    prediction_obj = TestPrediction
    aequitas_obj = TestAequitas
    prediction_metadata_obj = TestPredictionMetadata
    is_test = True


class TrainMatrixType:
    string_name = "train"
    evaluation_obj = TrainEvaluation
    prediction_obj = TrainPrediction
    aequitas_obj = TrainAequitas
    prediction_metadata_obj = TrainPredictionMetadata
    is_test = False


class ProductionMatrixType(object):
    string_name = "production"
    prediction_obj = ListPrediction
    prediction_metadata_obj = ListPredictionMetadata
<|MERGE_RESOLUTION|>--- conflicted
+++ resolved
@@ -18,16 +18,12 @@
 import wrapt
 import yaml
 import joblib
-<<<<<<< HEAD
-import subprocess
-=======
 import shutil
 import subprocess
 import io
 import time
 import polars as pl
 import pyarrow
->>>>>>> 918affb9
 
 from triage.component.results_schema import (
     TestEvaluation,
@@ -613,19 +609,6 @@
 
         return head_of_matrix
 
-<<<<<<< HEAD
-    # def _load(self):
-    #     df = pl.read_csv(self.matrix_base_store, infer_schema_length=0).with_columns(pl.all().exclude(['entity_id', 'as_of_date']).cast(pl.Float32, strict=False))
-    #     df = df.with_columns(pl.col("as_of_date").str.to_datetime("%Y-%m-%d"))
-    #     df = df.with_columns(pl.col("entity_id").cast(pl.Int32, strict=False))
-
-    #     with self.matrix_base_store.open("rb") as fd:
-    #         # dfs = pd.read_csv(fd, compression="gzip", parse_dates=["as_of_date"], chunksize=1000)
-    #         # return pd.concat(dfs)
-
-    #         df = pd.read_csv(fd, compression="gzip", parse_dates=["as_of_date"])
-    #         return df
-=======
     def get_storage_directory(self):
         """Gets only the directory part of the storage path of the project"""
         logger.debug(f"original path: {self.matrix_base_store.path}")
@@ -642,7 +625,6 @@
         
         return path_
     
->>>>>>> 918affb9
 
     def _load(self):
         """
@@ -651,11 +633,7 @@
             after reading it we delete the file. 
             If the CSV file is stored on FSystem we read it directly with polars (as a gzip).
         """
-<<<<<<< HEAD
-        # if S3FileSystem then download the CSV.gzip to FileSystem
-=======
         # if S3FileSystem then download the CSV.gzip to FileSystem, then ser 
->>>>>>> 918affb9
         file_in_tmp = False
         if isinstance(self.matrix_base_store, S3Store):
             logging.info("file in S3")
@@ -676,11 +654,6 @@
         # delete downlowded file from S3 
         if file_in_tmp:
             subprocess.run(f"rm {filename_}", shell=True)
-<<<<<<< HEAD
-        
-=======
-
->>>>>>> 918affb9
         logger.debug(f"time for loading matrix as polar df (sec): {(end-start)/60}")
 
         # casting entity_id and as_of_date 
@@ -694,13 +667,7 @@
 
         df_pl = df_pl.with_columns(pl.col("as_of_date").str.to_datetime(format))
         df_pl = df_pl.with_columns(pl.col("entity_id").cast(pl.Int32, strict=False))
-<<<<<<< HEAD
-        
         end = time.time()
-        
-=======
-        end = time.time()
->>>>>>> 918affb9
         logger.debug(f"time casting entity_id and as_of_date of matrix with uuid {self.matrix_uuid} (sec): {(end-start)/60}")
         # converting from polars to pandas
         logger.debug(f"about to convert polars df into pandas df")
@@ -713,17 +680,10 @@
         logger.spam(f"Pandas DF memory usage: {df.memory_usage(deep=True).sum()/1000000} MB")
 
         return df
-<<<<<<< HEAD
-    
-    # def download(self, *args, **kwargs):
-    #     self.client.download(self.path, "/tmp/")
-    #     logger.debug(f"File {self.path} downloaded from S3 to /tmp/")
-=======
 
     def _load_as_df(self):
         with self.matrix_base_store.open("rb") as fd:
            return pd.read_csv(fd, compression="gzip", parse_dates=["as_of_date"])
->>>>>>> 918affb9
 
     def save(self):
         logging.debug('About to compress')
