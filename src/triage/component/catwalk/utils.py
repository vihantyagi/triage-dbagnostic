import csv
import datetime
import hashlib
import json
import logging
import random
<<<<<<< HEAD
import tempfile
from triage.util.db import scoped_session
from contextlib import contextmanager
=======
from itertools import chain
from functools import partial
>>>>>>> 17417a37

import postgres_copy
import sqlalchemy
from retrying import retry
from sqlalchemy.orm import sessionmaker
from ohio import PipeTextIO

from triage.component.results_schema import (
    Experiment,
    Matrix,
    Model,
    ExperimentMatrix,
    ExperimentModel,
    Subset,
)


def filename_friendly_hash(inputs):
    def dt_handler(x):
        if isinstance(x, datetime.datetime) or isinstance(x, datetime.date):
            return x.isoformat()
        raise TypeError("Unknown type")

    return hashlib.md5(
        json.dumps(inputs, default=dt_handler, sort_keys=True).encode("utf-8")
    ).hexdigest()


def get_subset_table_name(subset_config):
    return "subset_{}_{}".format(
        subset_config.get("name", "default"),
        filename_friendly_hash(subset_config),
    )


def retry_if_db_error(exception):
    return isinstance(exception, sqlalchemy.exc.OperationalError)


DEFAULT_RETRY_KWARGS = {
    "retry_on_exception": retry_if_db_error,
    "wait_exponential_multiplier": 1000,  # wait 2^x*1000ms between each retry
    "stop_max_attempt_number": 14,
    # with this configuration, last wait will be ~2 hours
    # for a total of ~4.5 hours waiting
}


db_retry = retry(**DEFAULT_RETRY_KWARGS)


@db_retry
def save_experiment_and_get_hash(config, db_engine):
    experiment_hash = filename_friendly_hash(config)
    session = sessionmaker(bind=db_engine)()
    session.merge(Experiment(experiment_hash=experiment_hash, config=config))
    session.commit()
    session.close()
    return experiment_hash


@db_retry
def associate_matrices_with_experiment(experiment_hash, matrix_uuids, db_engine):
    session = sessionmaker(bind=db_engine)()
    for matrix_uuid in matrix_uuids:
        session.merge(ExperimentMatrix(experiment_hash=experiment_hash, matrix_uuid=matrix_uuid))
    session.commit()
    session.close()
    logging.info("Associated matrices with experiment in database")


@db_retry
def associate_models_with_experiment(experiment_hash, model_hashes, db_engine):
    session = sessionmaker(bind=db_engine)()
    for model_hash in model_hashes:
        session.merge(ExperimentModel(experiment_hash=experiment_hash, model_hash=model_hash))
    session.commit()
    session.close()
    logging.info("Associated models with experiment in database")


@contextmanager
def checkout_row_for_update(db_engine, orm_class, primary_key):
    with scoped_session(db_engine) as session:
        obj = session.query(orm_class).get(primary_key)
        yield obj
        session.merge(obj)


@db_retry
def missing_matrix_uuids(experiment_hash, db_engine):
    """Compare the contents of the experiment_matrices table with that of the
    matrices table to produce a list of matrix_uuids that the experiment wants
    but are not available.
    """
    query = f"""
        select experiment_matrices.matrix_uuid
        from {ExperimentMatrix.__table__.fullname} experiment_matrices
        left join {Matrix.__table__.fullname} matrices
        on (experiment_matrices.matrix_uuid = matrices.matrix_uuid)
        where experiment_hash = %s
        and matrices.matrix_uuid is null
    """
    return [row[0] for row in db_engine.execute(query, experiment_hash)]


@db_retry
def missing_model_hashes(experiment_hash, db_engine):
    """Compare the contents of the experiment_models table with that of the
    models table to produce a list of model hashes the experiment wants
    but are not available.
    """
    query = f"""
        select experiment_models.model_hash
        from {ExperimentModel.__table__.fullname} experiment_models
        left join {Model.__table__.fullname} models
        on (experiment_models.model_hash = models.model_hash)
        where experiment_hash = %s
        and models.model_hash is null
    """
    return [row[0] for row in db_engine.execute(query, experiment_hash)]


class Batch:
    # modified from
    # http://codereview.stackexchange.com/questions/118883/split-up-an-iterable-into-batches
    def __init__(self, iterable, limit=None):
        self.iterator = iter(iterable)
        self.limit = limit
        try:
            self.current = next(self.iterator)
        except StopIteration:
            self.on_going = False
        else:
            self.on_going = True

    def group(self):
        yield self.current
        # start enumerate at 1 because we already yielded the last saved item
        for num, item in enumerate(self.iterator, 1):
            self.current = item
            if num == self.limit:
                break
            yield item
        else:
            self.on_going = False

    def __iter__(self):
        while self.on_going:
            yield self.group()


def sort_predictions_and_labels(predictions_proba, labels, sort_seed):
    if len(labels) == 0:
        logging.debug("No labels present, skipping sorting.")
        return predictions_proba, labels
    else:
        random.seed(sort_seed)
        predictions_proba_sorted, labels_sorted = zip(
            *sorted(
                zip(predictions_proba, labels),
                key=lambda pair: (pair[0], random.random()),
                reverse=True,
            )
        )
        return predictions_proba_sorted, labels_sorted


@db_retry
def retrieve_model_id_from_hash(db_engine, model_hash):
    """Retrieves a model id from the database that matches the given hash

    Args:
        db_engine (sqlalchemy.engine) A database engine
        model_hash (str) The model hash to lookup

    Returns: (int) The model id (if found in DB), None (if not)
    """
    session = sessionmaker(bind=db_engine)()
    try:
        saved = session.query(Model).filter_by(model_hash=model_hash).one_or_none()
        return saved.model_id if saved else None
    finally:
        session.close()


@db_retry
def retrieve_model_hash_from_id(db_engine, model_id):
    """Retrieves the model hash associated with a given model id

    Args:
        model_id (int) The id of a given model in the database

    Returns: (str) the stored hash of the model
    """
    session = sessionmaker(bind=db_engine)()
    try:
        return session.query(Model).get(model_id).model_hash
    finally:
        session.close()


def _write_csv(file_like, db_objects, type_of_object):
    writer = csv.writer(file_like, quoting=csv.QUOTE_MINIMAL)
    for db_object in db_objects:
        if type(db_object) != type_of_object:
            raise TypeError("Cannot copy collection of objects to db as they are not all "
                            f"of the same type. First object was {type_of_object} "
                            f"and later encountered a {type(db_object)}")
        writer.writerow(
            [getattr(db_object, col.name) for col in db_object.__table__.columns]
        )


@db_retry
def save_db_objects(db_engine, db_objects):
    """Saves a collection of SQLAlchemy model objects to the database using a COPY command

    Args:
        db_engine (sqlalchemy.engine)
        db_objects (iterable) SQLAlchemy model objects, corresponding to a valid table
    """
    db_objects = iter(db_objects)
    first_object = next(db_objects)
    type_of_object = type(first_object)

    with PipeTextIO(partial(
            _write_csv,
            db_objects=chain((first_object,), db_objects),
            type_of_object=type_of_object
    )) as pipe:
        postgres_copy.copy_from(pipe, type_of_object, db_engine, format="csv")<|MERGE_RESOLUTION|>--- conflicted
+++ resolved
@@ -4,14 +4,10 @@
 import json
 import logging
 import random
-<<<<<<< HEAD
-import tempfile
 from triage.util.db import scoped_session
 from contextlib import contextmanager
-=======
 from itertools import chain
 from functools import partial
->>>>>>> 17417a37
 
 import postgres_copy
 import sqlalchemy
