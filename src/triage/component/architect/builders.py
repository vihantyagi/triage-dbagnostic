import io
import subprocess

import verboselogs, logging
logger = verboselogs.VerboseLogger(__name__)

import pandas as pd
import numpy as np
import polars as pl
import pyarrow
import time

from sqlalchemy.orm import sessionmaker

from triage.component.results_schema import Matrix
from triage.database_reflection import table_has_data, table_row_count
from triage.tracking import built_matrix, skipped_matrix, errored_matrix
from triage.util.pandas import downcast_matrix
from triage.component.architect.utils import (
    change_datetimes_on_metadata, 
    check_rows_in_files,
    check_entity_ids_in_files,
    remove_entity_id_and_knowledge_dates,
    generate_list_of_files_to_remove
)

class BuilderBase:
    def __init__(
        self,
        db_config,
        matrix_storage_engine,
        engine,
        experiment_hash,
        replace=True,
        include_missing_labels_in_train_as=None,
        run_id=None,
    ):
        self.db_config = db_config
        self.matrix_storage_engine = matrix_storage_engine
        self.db_engine = engine
        self.experiment_hash = experiment_hash
        self.replace = replace
        self.include_missing_labels_in_train_as = include_missing_labels_in_train_as
        self.run_id = run_id
        self.includes_labels = 'labels_table_name' in self.db_config

    @property
    def sessionmaker(self):
        return sessionmaker(bind=self.db_engine)

    def validate(self):
        for expected_db_config_val in [
            "features_schema_name",
            "cohort_table_name",
            "labels_schema_name",
            "labels_table_name",
        ]:
            if expected_db_config_val not in self.db_config:
                raise ValueError(
                    "{} needed in db_config".format(expected_db_config_val)
                )

    def build_all_matrices(self, build_tasks):
        logger.info(f"Building {len(build_tasks.keys())} matrices")

        for i, (matrix_uuid, task_arguments) in enumerate(build_tasks.items(), start=1):
            logger.info(
                f"Building matrix {matrix_uuid} [{i}/{len(build_tasks.keys())}]"
            )
            self.build_matrix(**task_arguments)
            logger.success(f"Matrix {matrix_uuid} built")

    def _outer_join_query(
        self,
        right_table_name,
        right_column_selections,
        entity_date_table_name,
        additional_conditions="",
        include_index=True,
        column_override=None,
    ):
        """ Given a (features or labels) table, a list of times, columns to
        select, and (optionally) a set of join conditions, perform an outer
        join to the entity date table.

        :param right_table_name: the name of the right (feature/label) table
        :param right_column_selections: formatted text for the columns to select
        :param entity_date_table_name: name of table containing all valid entity ids and dates
        :param additional_conditions: formatted text for additional join
                                      conditions
        :type right_table_name: str
        :type right_column_selections: str
        :type entity_date_table_name: str
        :type additional_conditions: str

        :return: postgresql query for the outer join to the entity-dates table
        :rtype: str
        """

        # put everything into the query
        if include_index:
            query = f"""
                SELECT ed.entity_id,
                    ed.as_of_date{"".join(right_column_selections)}
                FROM {entity_date_table_name} ed
                LEFT OUTER JOIN {right_table_name} r
                ON ed.entity_id = r.entity_id AND
                ed.as_of_date = r.as_of_date
                {additional_conditions}
                ORDER BY ed.entity_id,
                        ed.as_of_date
            """
        else:
            query = f"""
                with r as (
                    SELECT ed.entity_id,
                           ed.as_of_date, {"".join(right_column_selections)[2:]}
                    FROM {entity_date_table_name} ed
                    LEFT OUTER JOIN {right_table_name} r
                    ON ed.entity_id = r.entity_id AND
                       ed.as_of_date = r.as_of_date
                       {additional_conditions}
                    ORDER BY ed.entity_id,
                             ed.as_of_date
                ) 
                select {"".join(right_column_selections)[2:] if not column_override else column_override} 
                from r
            """
        
        return query
    

    def make_entity_date_table(
        self,
        as_of_times,
        label_name,
        label_type,
        state,
        matrix_type,
        matrix_uuid,
        label_timespan,
    ):
        """ Make a table containing the entity_ids and as_of_dates required for
        the current matrix.

        :param as_of_times: the times to be used for the current matrix
        :param label_name: name of the label to be used
        :param label_type: the type of label to be used
        :param state: the entity state to be used in the matrix
        :param matrix_type: the type (train/test) of matrix
        :param matrix_uuid: a unique id for the matrix
        :param label_timespan: the time timespan that labels in matrix will include
        :type as_of_times: list
        :type label_name: str
        :type label_type: str
        :type state: str
        :type matrix_type: str
        :type matrix_uuid: str
        :type label_timespan: str

        :return: table name
        :rtype: str
        """

        as_of_time_strings = [str(as_of_time) for as_of_time in as_of_times]
        if matrix_type == "test" or matrix_type == "production" or self.include_missing_labels_in_train_as is not None:
            indices_query = self._all_valid_entity_dates_query(
                as_of_time_strings=as_of_time_strings, state=state
            )
        elif matrix_type == "train":
            indices_query = self._all_labeled_entity_dates_query(
                as_of_time_strings=as_of_time_strings,
                state=state,
                label_name=label_name,
                label_type=label_type,
                label_timespan=label_timespan,
            )
        else:
            raise ValueError(f"Unknown matrix type passed: {matrix_type}")

        table_name = "_".join([matrix_uuid, "matrix_entity_date"])
        query = f"""
            DROP TABLE IF EXISTS {self.db_config["features_schema_name"]}."{table_name}";
            CREATE TABLE {self.db_config["features_schema_name"]}."{table_name}"
            AS ({indices_query})
        """
        logger.debug(
            f"Creating matrix-specific entity-date table for matrix {matrix_uuid} ",
        )
        logger.debug(f"with query {query}")
        self.db_engine.execute(query)

        return table_name

    def _all_labeled_entity_dates_query(
        self, as_of_time_strings, state, label_name, label_type, label_timespan
    ):
        query = f"""
            SELECT entity_id, as_of_date
            FROM {self.db_config["cohort_table_name"]}
            JOIN {self.db_config["labels_schema_name"]}.{self.db_config["labels_table_name"]} using (entity_id, as_of_date)
            WHERE {state}
            AND as_of_date IN (SELECT (UNNEST (ARRAY{as_of_time_strings}::timestamp[])))
            AND label_name = '{label_name}'
            AND label_type = '{label_type}'
            AND label_timespan = '{label_timespan}'
            AND label is not null
            ORDER BY entity_id, as_of_date
        """
        return query

    def _all_valid_entity_dates_query(self, state, as_of_time_strings):
        query = f"""
            SELECT entity_id, as_of_date
            FROM {self.db_config["cohort_table_name"]}
            WHERE {state}
            AND as_of_date IN (SELECT (UNNEST (ARRAY{as_of_time_strings}::timestamp[])))
            ORDER BY entity_id, as_of_date
        """
        if not table_has_data(
            self.db_config["cohort_table_name"], self.db_engine
        ):
            raise ValueError("Required cohort table does not exist")
        return query


class MatrixBuilder(BuilderBase):
    def build_matrix(
        self,
        as_of_times,
        label_name,
        label_type,
        feature_dictionary,
        matrix_metadata,
        matrix_uuid,
        matrix_type,
    ):
        """ Write a design matrix to disk with the specified paramters.

        :param as_of_times: datetimes to be included in the matrix
        :param label_name: name of the label to be used
        :param label_type: the type of label to be used
        :param feature_dictionary: a dictionary of feature tables and features
                                   to be included in the matrix
        :param matrix_metadata: a dictionary of metadata about the matrix
        :param matrix_uuid: a unique id for the matrix
        :param matrix_type: the type (train/test) of matrix
        :type as_of_times: list
        :type label_name: str
        :type label_type: str
        :type feature_dictionary: dict
        :type matrix_metadata: dict
        :type matrix_uuid: str
        :type matrix_type: str

        :return: none
        :rtype: none
        """
        logger.spam(f"popped matrix {matrix_uuid} build off the queue")
        if not table_has_data(
            self.db_config["cohort_table_name"], self.db_engine
        ):
            logger.warning("cohort table is not populated, cannot build matrix")
            if self.run_id:
                errored_matrix(self.run_id, self.db_engine)
            return

        if self.includes_labels:
            if not table_has_data(
                    f"{self.db_config['labels_schema_name']}.{self.db_config['labels_table_name']}",
                    self.db_engine,
            ):
                logger.warning("labels table is not populated, cannot build matrix")
                if self.run_id:
                    errored_matrix(self.run_id, self.db_engine)

        matrix_store = self.matrix_storage_engine.get_store(matrix_uuid)
        if not self.replace and matrix_store.exists:
            logger.notice(f"Skipping {matrix_uuid} because matrix already exists")
            if self.run_id:
                skipped_matrix(self.run_id, self.db_engine)
            return

        logger.debug(
            f'Storing matrix {matrix_metadata["matrix_id"]} in {matrix_store.matrix_base_store.path}'
        )
        # make the entity time table and query the labels and features tables
        logger.debug(f"Making entity date table for matrix {matrix_uuid}")
        try:
            entity_date_table_name = self.make_entity_date_table(
                as_of_times,
                label_name,
                label_type,
                matrix_metadata["state"],
                matrix_type,
                matrix_uuid,
                matrix_metadata.get("label_timespan", None),
            )
        except ValueError as e:
            logger.exception(
                "Not able to build entity-date table,  will not build matrix",
            )
            if self.run_id:
                errored_matrix(self.run_id, self.db_engine)
            return
        logger.spam(
            f"Extracting feature group data from database into file for matrix {matrix_uuid}"
        )
        
        feature_queries = self.feature_load_queries(feature_dictionary, entity_date_table_name)
        logger.spam(f"feature queries, number of queries: {len(feature_queries)}")
        
        label_query = self.label_load_query(
            label_name,
            label_type,
            entity_date_table_name,
            matrix_metadata["label_timespan"],
        )

        output = self.stitch_csvs(feature_queries, label_query, matrix_store, matrix_uuid)
        logger.debug(f"matrix stitched, pandas DF returned")
        matrix_store.metadata = matrix_metadata
        labels = output.pop(matrix_store.label_column_name)
        matrix_store.matrix_label_tuple = output, labels
        logging.debug(f'About to save the matrix {matrix_uuid} in {matrix_store.matrix_base_store.path}')
        matrix_store.save()

        # If completely archived, save its information to matrices table
        # At this point, existence of matrix already tested, so no need to delete from db
        if matrix_type == "train":
            lookback = matrix_metadata["max_training_history"]
        else:
            lookback = matrix_metadata["test_duration"]

        row_count = table_row_count(
            '{schema}."{table}"'.format(
                schema=self.db_config["features_schema_name"],
                table=entity_date_table_name,
            ),
            self.db_engine
        )

        matrix = Matrix(
            matrix_id=matrix_metadata["matrix_id"],
            matrix_uuid=matrix_uuid,
            matrix_type=matrix_type,
            labeling_window=matrix_metadata["label_timespan"],
            num_observations=row_count[0], #row count is a tuple
            lookback_duration=lookback,
            feature_start_time=matrix_metadata["feature_start_time"],
            feature_dictionary=feature_dictionary,
            matrix_metadata=matrix_metadata,
            built_by_experiment=self.experiment_hash
        )
        # before saving the matrix metadata we need to cast datetimes to str 
        matrix_metadata = change_datetimes_on_metadata(matrix_metadata)
        session = self.sessionmaker()
        session.merge(matrix)
        session.commit()
        session.close()
        if self.run_id:
            built_matrix(self.run_id, self.db_engine)


    def label_load_query(
        self,
        label_name,
        label_type,
        entity_date_table_name,
        label_timespan,
    ):
        """ Query the labels table and write the data to disk in csv format.
        :param as_of_times: the times to be used for the current matrix
        :param label_name: name of the label to be used
        :param label_type: the type of label to be used
        :param entity_date_table_name: the name of the entity date table
        :param label_timespan: the time timespan that labels in matrix will include
        :type label_name: str
        :type label_type: str
        :type entity_date_table_name: str
        :type label_timespan: str
        :return: name of csv containing labels
        :rtype: str
        """
        if self.include_missing_labels_in_train_as is None:
            label_predicate = "r.label"
        elif self.include_missing_labels_in_train_as is False:
            label_predicate = "coalesce(r.label, 0)"
        elif self.include_missing_labels_in_train_as is True:
            label_predicate = "coalesce(r.label, 1)"
        else:
            raise ValueError(
                'incorrect value "{}" for include_missing_labels_in_train_as'.format(
                    self.include_missing_labels_in_train_as
                )
            )

        labels_query = self._outer_join_query(
            right_table_name="{schema}.{table}".format(
                schema=self.db_config["labels_schema_name"],
                table=self.db_config["labels_table_name"],
            ),
            entity_date_table_name='"{schema}"."{table}"'.format(
                schema=self.db_config["features_schema_name"],
                table=entity_date_table_name,
            ),
            right_column_selections=", {} as {}".format(label_predicate, label_name),
            additional_conditions="""AND
                r.label_name = '{name}' AND
                r.label_type = '{type}' AND
                r.label_timespan = '{timespan}'
            """.format(
                name=label_name, type=label_type, timespan=label_timespan
            ),
            #include_index=False,
            include_index=True,
            column_override=label_name
        )

        return labels_query

    def feature_load_queries(self, feature_dictionary, entity_date_table_name):
        """ Loop over tables in features schema, writing the data from each to a csv. Return the full list of feature 
        csv names and the list of all features.
        :param feature_dictionary: a dictionary of feature tables and features to be included in the matrix
        :param entity_date_table_name: the name of the entity date table for the matrix
        :type feature_dictionary: dict
        :type entity_date_table_name: str
        :return: list of csvs containing feature data
        :rtype: list
        """
        # iterate! for each table, make query
        queries = []
        for num, (feature_table_name, feature_names) in enumerate(feature_dictionary.items()):
            logging.info("Generating feature query for %s", feature_table_name)
            queries.append(self._outer_join_query(
                right_table_name="{schema}.{table}".format(
                    schema=self.db_config["features_schema_name"],
                    table=feature_table_name,
                ),
                entity_date_table_name='{schema}."{table}"'.format(
                    schema=self.db_config["features_schema_name"],
                    table=entity_date_table_name,
                ),
                right_column_selections=[', "{0}"'.format(fn) for fn in feature_names],
                include_index=True
                #include_index=True if num==0 else False,
            ))
        return queries


    def stitch_csvs(self, features_queries, label_query, matrix_store, matrix_uuid):
        """
        Get all features related this matrix_uuid as CSV files, as well as the labels. 
        Join all the csv elements columnwise and create the final matrix. 
        The last column is the label. 

        Args:
            features_queries (list): List of the requried queries to execute to 
                get all the features from this design matrix. 
            label_query (string): The query required to get the label associated 
                to this design matrix. 
            matrix_store (MatrixStorage): Storage path for the project
            matrix_uuid (string): Id of the matrix

        Returns:
            DataFrame: Design downcasted matrix
        """
<<<<<<< HEAD
        logger.debug(f"Copying to CSV query {query_string}")
        copy_sql = f"COPY ({query_string}) TO STDOUT WITH CSV {header}"
        conn = self.db_engine.raw_connection()
        cur = conn.cursor()
        out = io.StringIO()
        cur.copy_expert(copy_sql, out)
        out.seek(0)
        df = pd.read_csv(out, parse_dates=["as_of_date"])
=======
        logger.debug(f"stitching csvs for matrix {matrix_uuid}")
        connection = self.db_engine.raw_connection()
        cursor = connection.cursor()
        header = "HEADER"

        # starting with features 
        path_ = str(matrix_store.get_storage_directory())
        logger.debug(f"path to store csvs {path_}")

        filenames = []
        for i, query_string in enumerate(features_queries):
            copy_sql = f"COPY ({query_string}) TO STDOUT WITH CSV {header}"
            bio = io.BytesIO()
            cursor.copy_expert(copy_sql, bio)
            bio.seek(0)
            output_ = bio.read()
            
            filenames.append(path_ + "/" + matrix_uuid + "_" + str(i) + ".csv")
            
            matrix_store.save_tmp_csv(output_, path_, matrix_uuid, f"_{str(i)}.csv")

        logger.debug(f"number of feature files to paste for matrix {matrix_uuid}: {len(filenames)}")

        # label
        copy_sql = f"COPY ({label_query}) TO STDOUT WITH CSV {header}"
        bio = io.BytesIO()
        cursor.copy_expert(copy_sql, bio)
        bio.seek(0)
        output_ = bio.read()

        matrix_store.save_tmp_csv(output_, path_, matrix_uuid, "_label.csv")

        # add label file to filenames
        filenames.append(path_ + "/" + matrix_uuid + "_label.csv")
        
        # check if the number of rows among all features and label files are the same
        try: 
            assert check_rows_in_files(filenames, matrix_uuid)
        except AssertionError as e: 
            logger.exception(
                f"Different number of rows among features and label files for matrix uuid {matrix_uuid} ",
            )
            if self.run_id:
                errored_matrix(self.run_id, self.db_engine)
            raise
    
        # check if the entities_id and knowledge_dates are the same among all the features and label files
        try:
            check_entity_ids_in_files(filenames, matrix_uuid)
        except AssertionError as e:
            logger.exception(
                f"Not the same order of entity id and knowledge date in all features and label files for matrix uuid {matrix_uuid}"
            )
            if self.run_id:
                errored_matrix(self.run_id, self.db_engine)
            raise

        # remove first 2 columns on each features and label files -except the first one- 
        verified_filenames = remove_entity_id_and_knowledge_dates(filenames, matrix_uuid)

        # join all files starting with features and ending with label
        files = " ".join(verified_filenames)

        # save joined csvs
        cmd_line = 'paste ' + files + ' -d "," > ' + path_ + "/" + matrix_uuid + ".csv"
        logger.debug(f"paste CSVs columnwise for matrix {matrix_uuid} cmd line: {cmd_line}")
        subprocess.run(cmd_line, shell=True)
        
        logger.debug(f"about to load csvmatrix with uuid {matrix_uuid} as polars df")
        start = time.time()
        # load as DF with polars
        filename_ = path_ + '/' + matrix_uuid + '.csv'
        #df = pd.read_csv(filename_, parse_dates=["as_of_date"])
        df_pl = pl.read_csv(filename_, infer_schema_length=0).with_columns(pl.all().exclude(
            ['entity_id', 'as_of_date']).cast(pl.Float32, strict=False))
        end = time.time()
        logger.debug(f"time to read csv of matrix with uuid {matrix_uuid} (sec): {(end-start)/60}")
        
        # casting entity_id and as_of_date 
        logger.debug(f"casting entity_id and as_of_date")
        start = time.time()
        # define if as_of_date is date or datetime for correct cast
        if len(df_pl.get_column('as_of_date').head(1)[0].split()) > 1: 
            format = "%Y-%m-%d %H:%M:%S"
        else: 
            format = "%Y-%m-%d"

        df_pl = df_pl.with_columns(pl.col("as_of_date").str.to_datetime(format))
        df_pl = df_pl.with_columns(pl.col("entity_id").cast(pl.Int32, strict=False))
        end = time.time()
        logger.debug(f"time casting entity_id and as_of_date of matrix with uuid {matrix_uuid} (sec): {(end-start)/60}")
        # converting from polars to pandas
        logger.debug(f"about to convert polars df into pandas df")
        start = time.time()
        df = df_pl.to_pandas()
        end = time.time()
        logger.debug(f"Time converting from polars to pandas (sec): {(end-start)/60}")
>>>>>>> 918affb9
        df.set_index(["entity_id", "as_of_date"], inplace=True)
        logger.debug(f"df data types: {df.dtypes}")
        logger.spam(f"Pandas DF memory usage: {df.memory_usage(deep=True).sum()/1000000} MB")

        logger.debug(f"removing csvs files for matrix {matrix_uuid}")
        # addinig _sorted and _fixed files to list of files to rm 
        rm_filenames = generate_list_of_files_to_remove(filenames, matrix_uuid)
        self.remove_unnecessary_files(rm_filenames, path_, matrix_uuid)

        #return downcast_matrix(df)
        return df

    def remove_unnecessary_files(self, filenames, path_, matrix_uuid):
        """
        Removes the csvs generated for each feature, the label csv file,
        and the csv with all the features and label stitched togheter. 
        The csv with all merged is being deleted while generating the gzip.

        Args:
            filenames (list): list of filenames to remove from disk
            path_ (string): Path 
            matrix_uuid (string): ID of the matrix
        """
        # deleting features and label csvs
        for filename_ in filenames:
           cmd_line = 'rm ' + filename_ 
           subprocess.run(cmd_line, shell=True)

        # deleting the merged csv
        cmd_line = 'rm ' + path_ + "/" + matrix_uuid + '.csv'
        subprocess.run(cmd_line, shell=True)
        
        <|MERGE_RESOLUTION|>--- conflicted
+++ resolved
@@ -466,16 +466,6 @@
         Returns:
             DataFrame: Design downcasted matrix
         """
-<<<<<<< HEAD
-        logger.debug(f"Copying to CSV query {query_string}")
-        copy_sql = f"COPY ({query_string}) TO STDOUT WITH CSV {header}"
-        conn = self.db_engine.raw_connection()
-        cur = conn.cursor()
-        out = io.StringIO()
-        cur.copy_expert(copy_sql, out)
-        out.seek(0)
-        df = pd.read_csv(out, parse_dates=["as_of_date"])
-=======
         logger.debug(f"stitching csvs for matrix {matrix_uuid}")
         connection = self.db_engine.raw_connection()
         cursor = connection.cursor()
@@ -573,7 +563,6 @@
         df = df_pl.to_pandas()
         end = time.time()
         logger.debug(f"Time converting from polars to pandas (sec): {(end-start)/60}")
->>>>>>> 918affb9
         df.set_index(["entity_id", "as_of_date"], inplace=True)
         logger.debug(f"df data types: {df.dtypes}")
         logger.spam(f"Pandas DF memory usage: {df.memory_usage(deep=True).sum()/1000000} MB")
