import importlib
import logging
from datetime import datetime
from textwrap import dedent

from sklearn.model_selection import ParameterGrid

from triage.component import architect
from triage.component import catwalk
from triage.component.timechop import Timechop

from triage.util.conf import convert_str_to_relativedelta
from triage.validation_primitives import (
    table_should_have_data,
    column_should_be_intlike,
    column_should_be_booleanlike,
    column_should_be_stringlike,
    column_should_be_timelike,
)


class Validator(object):

    def __init__(self, db_engine=None):
        self.db_engine = db_engine


class TemporalValidator(Validator):

    def run(self, temporal_config):
        def dt_from_str(dt_str):
            return datetime.strptime(dt_str, '%Y-%m-%d')
        splits = []
        try:
            chopper = Timechop(
                feature_start_time=dt_from_str(temporal_config['feature_start_time']),
                feature_end_time=dt_from_str(temporal_config['feature_end_time']),
                label_start_time=dt_from_str(temporal_config['label_start_time']),
                label_end_time=dt_from_str(temporal_config['label_end_time']),
                model_update_frequency=temporal_config['model_update_frequency'],
                training_label_timespans=temporal_config['training_label_timespans'],
                test_label_timespans=temporal_config['test_label_timespans'],
                training_as_of_date_frequencies=temporal_config['training_as_of_date_frequencies'],
                test_as_of_date_frequencies=temporal_config['test_as_of_date_frequencies'],
                max_training_histories=temporal_config['max_training_histories'],
                test_durations=temporal_config['test_durations'],
            )
            splits = chopper.chop_time()
        except Exception as e:
            raise ValueError(dedent('''Section: temporal_config -
            Timechop could not produce temporal splits from config {}.
            Error: {}
            '''.format(temporal_config, e)))
        for split_num, split in enumerate(splits):
            if len(split['train_matrix']['as_of_times']) == 0:
                raise ValueError(dedent('''Section: temporal_config -
                Computed split {} has a train matrix with no as_of_times.
                '''.format(split)))

            # timechop computes the last time available to train data
            # and stores it in the matrix as 'matrix_info_end_time'
            # but to be more sure, let's double-check by comparing as_of_times
            # in the train and all associated test matrices
            train_max_data_time = max(split['train_matrix']['as_of_times']) +\
                convert_str_to_relativedelta(split['train_matrix']['training_label_timespan'])

            for test_matrix in split['test_matrices']:
                if len(test_matrix['as_of_times']) == 0:
                    raise ValueError(dedent('''Section: temporal_config -
                    Computed split {} has a test matrix with no as_of_times.
                    '''.format(split)))
                overlapping_times = [
                    as_of_time
                    for as_of_time in test_matrix['as_of_times']
                    if as_of_time < train_max_data_time
                ]
                if overlapping_times:
                    raise ValueError(dedent('''Section: temporal_config -
                    Computed split index {} has a test matrix with as_of_times {}
                    < the maximum train as_of_time + train label timespan.
                    ({}). This is likely an error in timechop. See the
                    experiment's split_definitions[{}] for more information'''.format(
                        split_num,
                        overlapping_times,
                        train_max_data_time,
                        split_num
                    )))


class FeatureAggregationsValidator(Validator):
    def _validate_keys(self, aggregation_config):
        for key in [
            'from_obj',
            'intervals',
            'groups',
            'knowledge_date_column',
            'prefix'
        ]:
            if key not in aggregation_config:
                raise ValueError(dedent('''Section: feature_aggregations -
                '{} required as key: aggregation config: {}'''.format(key, aggregation_config)))

    def _validate_aggregates(self, aggregation_config):
        if 'aggregates' not in aggregation_config \
                and 'categoricals' not in aggregation_config \
                and 'array_categoricals' not in aggregation_config:
            raise ValueError(dedent('''Section: feature_aggregations -
            Need either aggregates, categoricals, or array_categoricals
            in {}'''.format(aggregation_config)))

    def _validate_categoricals(self, categoricals):
        conn = self.db_engine.connect()
        for categorical in categoricals:
            if 'choice_query' in categorical and 'choices' in categorical:
                raise ValueError(dedent('''Section: feature_aggregations -
                Both 'choice_query' and 'choices' specified for {}.
                Please only specify one.'''.format(categorical)))
            if not ('choice_query' in categorical or 'choices' in categorical):
                raise ValueError(dedent('''Section: feature_aggregations -
                Neither 'choice_query' and 'choices' specified for {}.
                Please specify one.'''.format(categorical)))
            if 'choice_query' in categorical:
                logging.info('Validating choice query')
                choice_query = categorical['choice_query']
                try:
                    conn.execute('explain {}'.format(choice_query))
                except Exception as e:
                    raise ValueError(dedent('''Section: feature_aggregations -
                    choice query does not run.
                    choice query: "{}"
                    Full error: {}'''.format(choice_query, e)))

    def _validate_from_obj(self, from_obj):
        conn = self.db_engine.connect()
        logging.info('Validating from_obj')
        try:
            conn.execute('explain select * from {}'.format(from_obj))
        except Exception as e:
            raise ValueError(dedent('''Section: feature_aggregations -
                from_obj query does not run.
                from_obj: "{}"
                Full error: {}'''.format(from_obj, e)))

    def _validate_time_intervals(self, intervals):
        logging.info('Validating time intervals')
        for interval in intervals:
            if interval != 'all':
                # this function, used elsewhere to break up time intervals,
                # will throw an error if the interval can't be converted to a
                # relativedelta
                try:
                    convert_str_to_relativedelta(interval)
                except Exception as e:
                    raise ValueError(dedent('''Section: feature_aggregations -
                    Time interval is invalid.
                    interval: "{}"
                    Full error: {}'''.format(interval, e)))

    def _validate_groups(self, groups):
        if 'entity_id' not in groups:
            raise ValueError(dedent('''Section: feature_aggregations -
            List of groups needs to include 'entity_id'.
            Passed list: {}'''.format(groups)))

    def _validate_imputation_rule(self, aggregate_type, impute_rule):
        """Validate the imputation rule for a given aggregation type."""
        # dictionary of imputation type : required parameters
        valid_imputations = {
            'all': {
                'mean': [],
                'constant': ['value'],
                'zero': [],
                'zero_noflag': [],
                'error': []
            },
            'aggregates': {
                'binary_mode': [],
            },
            'categoricals': {
                'null_category': []
            }
        }
        valid_imputations['array_categoricals'] = valid_imputations['categoricals']

        # the valid imputation rules for the specific aggregation type being checked
        valid_types = dict(valid_imputations['all'], **valid_imputations[aggregate_type])

        # no imputation rule was specified
        if 'type' not in impute_rule.keys():
            raise ValueError(dedent('''Section: feature_aggregations -
            Imputation type must be specified'''))

        # a rule was specified, but not valid for this type of aggregate
        if impute_rule['type'] not in valid_types.keys():
            raise ValueError(dedent('''Section: feature_aggregations -
            Invalid imputation type %s for %s''' % (impute_rule['type'], aggregate_type)))

        # check that all required parameters exist in the keys of the imputation rule
        required_params = valid_types[impute_rule['type']]
        for param in required_params:
            if param not in impute_rule.keys():
                raise ValueError(dedent('''Section: feature_aggregations -
                Missing param %s for %s''' % (param, impute_rule['type'])))

    def _validate_imputations(self, aggregation_config):
        """Validate the imputation rules in an aggregation config, looping
        through all three types of aggregates. Most of the work here is
        done by _validate_imputation_rule() to check the requirements of
        each imputation rule found
        """
        agg_types = ['aggregates', 'categoricals', 'array_categoricals']

        for agg_type in agg_types:
            # base_imp are the top-level rules, `such as aggregates_imputation`
            base_imp = aggregation_config.get(agg_type+'_imputation', {})

            # loop through the individual aggregates
            for agg in aggregation_config.get(agg_type, []):
                # combine any aggregate-level imputation rules with top-level ones
                imp_dict = dict(base_imp, **agg.get('imputation', {}))

                # imputation rules are metric-specific, so check each metric's rule
                for metric in agg['metrics']:
                    # metric rules may be defined by the metric name (e.g., 'max')
                    # or with the 'all' catch-all, with named metrics taking
                    # precedence. If we fall back to {}, the rule validator will
                    # error out on no metric found.
                    impute_rule = imp_dict.get(metric, imp_dict.get('all', {}))
                    self._validate_imputation_rule(agg_type, impute_rule)

    def _validate_aggregation(self, aggregation_config):
        logging.info('Validating aggregation config %s', aggregation_config)
        self._validate_keys(aggregation_config)
        self._validate_aggregates(aggregation_config)
        self._validate_categoricals(aggregation_config.get('categoricals', []))
        self._validate_from_obj(aggregation_config['from_obj'])
        self._validate_time_intervals(aggregation_config['intervals'])
        self._validate_groups(aggregation_config['groups'])
        self._validate_imputations(aggregation_config)

    def run(self, feature_aggregation_config):
        """Validate a feature aggregation config applied to this object

        The validations range from basic type checks, key presence checks,
        as well as validating the sql in from objects.

        Args:
            feature_aggregation_config (list) all values, except for feature
                date, necessary to instantiate a collate.SpacetimeAggregation

        Raises: ValueError if any part of the config is found to be invalid
        """
        if not feature_aggregation_config:
            raise ValueError(dedent('''Section: feature_aggregations -
            Section not found. You must define feature aggregations.'''))
        for aggregation in feature_aggregation_config:
            self._validate_aggregation(aggregation)


class LabelConfigValidator(Validator):
    def _validate_inspection_outcomes(self, inspection_outcomes_table):
        if not inspection_outcomes_table:
            raise ValueError(dedent('''Section: label_config -
            inspection_outcomes_table key sent with no value. If you wish you use an
            inspection outcomes table to generate labels, you must pass a value.'''))
        table_should_have_data(inspection_outcomes_table, self.db_engine)
        column_should_be_intlike(inspection_outcomes_table, 'entity_id', self.db_engine)
        column_should_be_timelike(inspection_outcomes_table, 'outcome_date', self.db_engine)
        column_should_be_booleanlike(inspection_outcomes_table, 'outcome', self.db_engine)

    def _validate_query(self, query):
        if '{as_of_date}' not in query:
            raise ValueError(dedent('''Section: label_config -
            If 'query' is used as label_config,
            {as_of_date} must be present'''))
        if '{label_timespan}' not in query:
            raise ValueError(dedent('''Section: label_config -
            If 'query' is used as label_config,
            {label_timespan} must be present'''))
        bound_query = query\
            .replace('{as_of_date}', '2016-01-01::timestamp')\
            .replace('{label_timespan}', '6month::interval')
        conn = self.db_engine.connect()
        logging.info('Validating label query via EXPLAIN')
        try:
            conn.execute('explain {}'.format(bound_query))
        except Exception as e:
            raise ValueError(dedent('''Section: label_config -
                given query can not be run with a sample as_of_date and label_timespan.
                query: "{}"
                Full error: {}'''.format(query, e)))

    def run(self, label_config):
        if not label_config:
            raise ValueError(dedent('''Section: label_config -
            Section not found. You must define a label config.'''))

        if 'inspection_outcomes_table' in label_config:
            self._validate_inspection_outcomes(label_config['inspection_outcomes_table'])
        elif 'query' in label_config:
            self._validate_query(label_config['query'])


class CohortConfigValidator(Validator):
    def run(self, cohort_config):
        available_keys = set(['dense_states', 'entities_table', 'query'])
        bad_keys = set(cohort_config.keys()) - available_keys
        if bad_keys:
            raise ValueError(dedent('''Section: cohort_config -
                The following given keys: '{}'
                are invalid. Available keys are: '{}'
                '''.format(bad_keys, available_keys)))
        if len(cohort_config.keys()) > 1:
            raise ValueError(dedent('''Section: cohort_config -
                Only one key can be sent
                '''))

        if 'dense_states' in cohort_config:
            state_config = cohort_config['dense_states']
            if 'table_name' not in state_config:
                raise ValueError(dedent('''Section: cohort_config -
                If 'dense_states' is used as cohort config,
                a table name must be present'''))
            dense_state_table = state_config['table_name']
            table_should_have_data(dense_state_table, self.db_engine)
            column_should_be_intlike(dense_state_table, 'entity_id', self.db_engine)
            column_should_be_stringlike(dense_state_table, 'state', self.db_engine)
            column_should_be_timelike(dense_state_table, 'start_time', self.db_engine)
            column_should_be_timelike(dense_state_table, 'end_time', self.db_engine)
            if 'state_filters' not in state_config or len(state_config['state_filters']) < 1:
                raise ValueError(dedent('''Section: cohort_config -
                If 'dense_states' is used as cohort config,
                at least one state filter must be present'''))
        elif 'entities_table' in cohort_config:
            entities_table = cohort_config['entities_table']
            table_should_have_data(entities_table, self.db_engine)
            column_should_be_intlike(entities_table, 'entity_id', self.db_engine)
        elif 'query' in cohort_config:
            query = cohort_config['query']
            if '{as_of_date}' not in query:
                raise ValueError(dedent('''Section: cohort_config -
                If 'query' is used as cohort_config,
                {as_of_date} must be present'''))
            dated_query = query.replace('{as_of_date}', '2016-01-01::timestamp')
            conn = self.db_engine.connect()
            logging.info('Validating cohort query')
            try:
                conn.execute('explain {}'.format(dated_query))
            except Exception as e:
                raise ValueError(dedent('''Section: cohort_config -
                    given query can not be run with a sample as_of_date .
                    query: "{}"
                    Full error: {}'''.format(query, e)))


class FeatureGroupDefinitionValidator(Validator):
    def run(self, feature_group_definition, feature_aggregation_config):
        if not isinstance(feature_group_definition, dict):
            raise ValueError(dedent('''Section: feature_group_definition -
            feature_group_definition must be a dictionary'''))

        available_subsetters = architect.feature_group_creator.FeatureGroupCreator.subsetters
        for subsetter_name, value in feature_group_definition.items():
            if subsetter_name not in available_subsetters:
                raise ValueError(dedent('''Section: feature_group_definition -
                Unknown feature_group_definition key {} received.
                Available keys are {}'''.format(subsetter_name, available_subsetters)))
            if not hasattr(value, '__iter__') or isinstance(value, (str, bytes)):
                raise ValueError(dedent('''Section: feature_group_definition -
                feature_group_definition value for {}, {}
                should be a list'''.format(subsetter_name, value)))

        if 'prefix' in feature_group_definition:
            available_prefixes = {
                aggregation['prefix']
                for aggregation in feature_aggregation_config
            }
            bad_prefixes = set(feature_group_definition['prefix']) - available_prefixes
            if bad_prefixes:
                raise ValueError(dedent('''Section: feature_group_definition -
                The following given feature group prefixes: '{}'
                are invalid. Available prefixes from this experiment's feature
                aggregations are: '{}'
                '''.format(bad_prefixes, available_prefixes)))

        if 'tables' in feature_group_definition:
            available_tables = {
                aggregation['prefix'] + '_aggregation_imputed'
                for aggregation in feature_aggregation_config
            }
            bad_tables = set(feature_group_definition['tables']) - available_tables
            if bad_tables:
                raise ValueError(dedent('''Section: feature_group_definition -
                The following given feature group tables: '{}'
                are invalid. Available tables from this experiment's feature
                aggregations are: '{}'
                '''.format(bad_tables, available_tables)))


class FeatureGroupStrategyValidator(Validator):
    def run(self, feature_group_strategies):
        if not isinstance(feature_group_strategies, list):
            raise ValueError(dedent('''Section: feature_group_strategies -
            feature_group_strategies section must be a list'''))
        available_strategies = {
            key for key in
            architect.feature_group_mixer.FeatureGroupMixer.strategy_lookup.keys()
        }
        bad_strategies = set(feature_group_strategies) - available_strategies
        if bad_strategies:
            raise ValueError(dedent('''Section: feature_group_strategies -
            The following given feature group strategies:
            '{}' are invalid. Available strategies are: '{}'
            '''.format(bad_strategies, available_strategies)))


class UserMetadataValidator(Validator):
    def run(self, user_metadata):
        if not isinstance(user_metadata, dict):
            raise ValueError(dedent('''Section: user_metadata -
            user_metadata section must be a dict'''))


class ModelGroupKeysValidator(Validator):
    def run(self, model_group_keys, user_metadata):
        if not isinstance(model_group_keys, list):
            raise ValueError(dedent('''Section: model_group_keys -
            model_group_keys section must be a list'''))
        # planner_keys are defined in architect.Planner._make_metadata
        planner_keys = [
            'beginning_of_time',
            'end_time',
            'indices',
            'feature_names',
            'label_name',
            'label_type',
            'state',
            'matrix_id',
            'matrix_type'
        ]
        # temporal_keys are defined in
        # timechop.Timechop.generate_matrix_definition
        temporal_keys = [
            'matrix_start_time',
            'matrix_end_time',
            'as_of_times',
            'label_window',
            'example_frequency',
            'train_duration'
        ]
        available_keys = [key for key in user_metadata.keys()] + \
            planner_keys +\
            temporal_keys
        for model_group_key in model_group_keys:
            if model_group_key not in available_keys:
                raise ValueError(dedent('''Section: model_group_keys -
                unknown entry '{}' received. Available keys are {}
                '''.format(model_group_key, available_keys)))


class GridConfigValidator(Validator):
    def run(self, grid_config):
        for classpath, parameter_config in grid_config.items():
            try:
                module_name, class_name = classpath.rsplit(".", 1)
                module = importlib.import_module(module_name)
                cls = getattr(module, class_name)
                for parameters in ParameterGrid(parameter_config):
                    try:
                        cls(**parameters)
                    except Exception as e:
                        raise ValueError(dedent('''Section: grid_config -
                        Unable to instantiate classifier {} with parameters {}, error thrown: {}
                        '''.format(classpath, parameters, e)))
            except Exception as e:
                raise ValueError(dedent('''Section: grid_config -
                Unable to import classifier {}, error thrown: {}
                '''.format(classpath, e)))


class ScoringConfigValidator(Validator):
    def run(self, scoring_config):
        if 'metric_groups' not in scoring_config:
            logging.warning('Section: scoring - No metric_groups configured. ' +
                            'Your experiment may run, but you will not have any ' +
                            'evaluation metrics computed'
                            )
        metric_lookup = catwalk.evaluation.ModelEvaluator.available_metrics
        available_metrics = set(metric_lookup.keys())
        for metric_group in scoring_config['metric_groups']:
            given_metrics = set(metric_group['metrics'])
            bad_metrics = given_metrics - available_metrics
            if bad_metrics:
                raise ValueError(dedent('''Section: scoring -
                The following given metrics '{}' are unavailable. Available metrics are: '{}'
                '''.format(bad_metrics, available_metrics)))
            for given_metric in given_metrics:
                metric_function = metric_lookup[given_metric]
                if not hasattr(metric_function, 'greater_is_better'):
                    raise ValueError(dedent('''Section: scoring -
                    The metric {} does not define the attribute
                    'greater_is_better'. This can only be fixed in the catwalk.metrics
                    module. If you still would like to use this metric, consider
                    submitting a pull request'''.format(given_metric)))


class ExperimentValidator(Validator):
    def run(self, experiment_config):
        TemporalValidator().run(experiment_config.get('temporal_config', {}))
        FeatureAggregationsValidator(self.db_engine)\
            .run(experiment_config.get('feature_aggregations', {}))
<<<<<<< HEAD
        LabelConfigValidator(self.db_engine).run(experiment_config.get('label_config', None))
        StateConfigValidator(self.db_engine).run(experiment_config.get('state_config', {}))
=======
        EventsTableValidator(self.db_engine).run(experiment_config.get('events_table', None))
        CohortConfigValidator(self.db_engine).run(experiment_config.get('cohort_config', {}))
>>>>>>> fe1e8e13
        FeatureGroupDefinitionValidator().run(
            experiment_config.get('feature_group_definition', {}),
            experiment_config['feature_aggregations']
        )
        FeatureGroupStrategyValidator().run(
            experiment_config.get('feature_group_strategies', []),
        )
        UserMetadataValidator().run(
            experiment_config.get('user_metadata', {})
        )
        ModelGroupKeysValidator().run(
            experiment_config.get('model_group_keys', []),
            experiment_config.get('user_metadata', {})
        )
        GridConfigValidator().run(experiment_config.get('grid_config', {}))
        ScoringConfigValidator().run(experiment_config.get('scoring', {}))

        # show the success message in the console as well as the logger
        # as we don't really know how they have configured logging
        success_message = 'Experiment validation ran to completion with no errors'
        logging.info(success_message)
        print(success_message)<|MERGE_RESOLUTION|>--- conflicted
+++ resolved
@@ -509,13 +509,8 @@
         TemporalValidator().run(experiment_config.get('temporal_config', {}))
         FeatureAggregationsValidator(self.db_engine)\
             .run(experiment_config.get('feature_aggregations', {}))
-<<<<<<< HEAD
         LabelConfigValidator(self.db_engine).run(experiment_config.get('label_config', None))
-        StateConfigValidator(self.db_engine).run(experiment_config.get('state_config', {}))
-=======
-        EventsTableValidator(self.db_engine).run(experiment_config.get('events_table', None))
         CohortConfigValidator(self.db_engine).run(experiment_config.get('cohort_config', {}))
->>>>>>> fe1e8e13
         FeatureGroupDefinitionValidator().run(
             experiment_config.get('feature_group_definition', {}),
             experiment_config['feature_aggregations']
