--- conflicted
+++ resolved
@@ -58,14 +58,9 @@
                 prefix=self.prefix, interval=interval,
                 group=group)
 
-<<<<<<< HEAD
-        return chain(*[a.get_columns(when, prefix, format_kwargs={"collate_date": date})
+        return chain(*[a.get_columns(when, prefix, format_kwargs={"collate_date": date,
+                                                                  "collate_interval": interval})
                        for a in self.aggregates])
-=======
-        return chain(*(a.get_columns(when, prefix, format_kwargs={"collate_date": date,
-                                                                  "collate_interval": interval})
-                       for a in self.aggregates))
->>>>>>> 25654735
 
     def get_selects(self):
         """
